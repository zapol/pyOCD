"""
 mbed CMSIS-DAP debugger
 Copyright (c) 2006-2013 ARM Limited

 Licensed under the Apache License, Version 2.0 (the "License");
 you may not use this file except in compliance with the License.
 You may obtain a copy of the License at

     http://www.apache.org/licenses/LICENSE-2.0

 Unless required by applicable law or agreed to in writing, software
 distributed under the License is distributed on an "AS IS" BASIS,
 WITHOUT WARRANTIES OR CONDITIONS OF ANY KIND, either express or implied.
 See the License for the specific language governing permissions and
 limitations under the License.
"""

<<<<<<< HEAD
import sys, argparse, os
=======
import argparse, os, sys
>>>>>>> 7ecbdc7c
from time import sleep
from random import randrange
import math

parentdir = os.path.dirname(os.path.dirname(os.path.abspath(__file__)))
sys.path.insert(0, parentdir)

sys.path.append(parentdir)

import pyOCD
from pyOCD.board import MbedBoard
from pyOCD.target.cortex_m import float2int

addr = 0
size = 0
f = None
binary_file = "l1_"

board = None
interface = None
board = None

import logging

logging.basicConfig(level=logging.INFO)

parser = argparse.ArgumentParser(description='A CMSIS-DAP python debugger')
parser.add_argument('-f', help='binary file', dest = "file")
args = parser.parse_args()

try:

    board = MbedBoard.chooseBoard()
    target_type = board.getTargetType()
    
    if args.file is None:
        binary_file += target_type + ".bin"
        binary_file = os.path.join(parentdir, 'binaries', binary_file)
    else:
        binary_file = args.file
    
    print "binary file: %s" % binary_file

    if target_type == "lpc1768":
        addr = 0x10000001
        size = 0x1102
    elif target_type == "lpc11u24":
        addr = 0x10000001
        size = 0x502
    elif target_type == "kl25z":
        addr = 0x20000001
        size = 0x502
    elif target_type == "k64f":
        addr = 0x20000001
        size = 0x502
    elif target_type == "lpc800":
        addr = 0x10000001
        size = 0x502
    
    target = board.target
    transport = board.transport
    flash = board.flash
    interface = board.interface
    
    
    print "\r\n\r\n------ GET Unique ID ------"
    print "Unique ID: %s" % board.getUniqueID()
    
    print "\r\n\r\n------ TEST READ / WRITE CORE REGISTER ------"
    pc = target.readCoreRegister('pc')
    print "initial pc: 0x%X" % target.readCoreRegister('pc')
    # write in pc dummy value
    target.writeCoreRegister('pc', 0x3D82)
    print "now pc: 0x%X" % target.readCoreRegister('pc')
    # write initial pc value
    target.writeCoreRegister('pc', pc)
    print "initial pc value rewritten: 0x%X" % target.readCoreRegister('pc')
    
    msp = target.readCoreRegister('msp')
    psp = target.readCoreRegister('psp')
    print "MSP = 0x%08x; PSP = 0x%08x" % (msp, psp)
    
    control = target.readCoreRegister('control')
    faultmask = target.readCoreRegister('faultmask')
    basepri = target.readCoreRegister('basepri')
    primask = target.readCoreRegister('primask')
    print "CONTROL = 0x%02x; FAULTMASK = 0x%02x; BASEPRI = 0x%02x; PRIMASK = 0x%02x" % (control, faultmask, basepri, primask)
    
    target.writeCoreRegister('primask', 1)
    newPrimask = target.readCoreRegister('primask')
    print "New PRIMASK = 0x%02x" % newPrimask
    target.writeCoreRegister('primask', primask)
    newPrimask = target.readCoreRegister('primask')
    print "Restored PRIMASK = 0x%02x" % newPrimask
    
    if target.has_fpu:
        s0 = target.readCoreRegister('s0')
        print "S0 = %g (0x%08x)" % (s0,float2int(s0))
        target.writeCoreRegister('s0', math.pi)
        newS0 = target.readCoreRegister('s0')
        print "New S0 = %g (0x%08x)" % (newS0, float2int(newS0))
        target.writeCoreRegister('s0', s0)
        newS0 = target.readCoreRegister('s0')
        print "Restored S0 = %g (0x%08x)" % (newS0, float2int(newS0))
    
    
    print "\r\n\r\n------ TEST HALT / RESUME ------"
    
    print "resume"
    target.resume()
    sleep(0.2)
    
    print "halt"
    target.halt()
    print "HALT: pc: 0x%X" % target.readCoreRegister('pc')
    sleep(0.2)
    
    
    
    print "\r\n\r\n------ TEST READ / WRITE MEMORY ------"
    target.halt()
    print "READ32/WRITE32"
    val = randrange(0, 0xffffffff)
    print "write32 0x%X at 0x%X" % (val, addr)
    target.writeMemory(addr, val)
    res = target.readMemory(addr)
    print "read32 at 0x%X: 0x%X" % (addr, res)
    if res != val:
        print "ERROR in READ/WRITE 32"
        
    print "\r\nREAD16/WRITE16"
    val = randrange(0, 0xffff)
    print "write16 0x%X at 0x%X" % (val, addr + 2)
    target.writeMemory(addr + 2, val, 16)
    res = target.readMemory(addr + 2, 16)
    print "read16 at 0x%X: 0x%X" % (addr + 2, res)
    if res != val:
        print "ERROR in READ/WRITE 16"
    
    print "\r\nREAD8/WRITE8"
    val = randrange(0, 0xff)
    print "write8 0x%X at 0x%X" % (val, addr + 1)
    target.writeMemory(addr + 1, val, 8)
    res = target.readMemory(addr + 1, 8)
    print "read8 at 0x%X: 0x%X" % (addr + 1, res)
    if res != val:
        print "ERROR in READ/WRITE 8"
    
    
    print "\r\n\r\n------ TEST READ / WRITE MEMORY BLOCK ------"
    data = [randrange(1, 50) for x in range(size)]
    target.writeBlockMemoryUnaligned8(addr, data)
    block = target.readBlockMemoryUnaligned8(addr, size)
    error = False
    for i in range(len(block)):
        if (block[i] != data[i]):
            error = True
            print "ERROR: 0x%X, 0x%X, 0x%X!!!" % ((addr + i), block[i], data[i])
    if error:
        print "TEST FAILED"
    else:
        print "TEST PASSED"
    
    
    print "\r\n\r\n------ TEST RESET ------"
    target.reset()
    sleep(0.1)
    target.halt()
    
    for i in range(5):
        target.step()
        print "pc: 0x%X" % target.readCoreRegister('pc')
        
        
    print "\r\n\r\n----- FLASH NEW BINARY -----"
    flash.flashBinary(binary_file)

    target.reset()
        
finally:
    if board != None:
        board.uninit()<|MERGE_RESOLUTION|>--- conflicted
+++ resolved
@@ -15,19 +15,13 @@
  limitations under the License.
 """
 
-<<<<<<< HEAD
-import sys, argparse, os
-=======
 import argparse, os, sys
->>>>>>> 7ecbdc7c
 from time import sleep
 from random import randrange
 import math
 
 parentdir = os.path.dirname(os.path.dirname(os.path.abspath(__file__)))
 sys.path.insert(0, parentdir)
-
-sys.path.append(parentdir)
 
 import pyOCD
 from pyOCD.board import MbedBoard
@@ -38,7 +32,6 @@
 f = None
 binary_file = "l1_"
 
-board = None
 interface = None
 board = None
 
